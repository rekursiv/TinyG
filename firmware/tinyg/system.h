--- conflicted
+++ resolved
@@ -1,214 +1,205 @@
-/*
- * system.h - system hardware device configuration values 
- * Part of TinyG project
- *
- * Copyright (c) 2010 - 2012 Alden S. Hart Jr.
- *
- * TinyG is free software: you can redistribute it and/or modify it 
- * under the terms of the GNU General Public License as published by 
- * the Free Software Foundation, either version 3 of the License, 
- * or (at your option) any later version.
- *
- * TinyG is distributed in the hope that it will be useful, but 
- * WITHOUT ANY WARRANTY; without even the implied warranty of 
- * MERCHANTABILITY or FITNESS FOR A PARTICULAR PURPOSE. 
- * See the GNU General Public License for details.
- *
- * You should have received a copy of the GNU General Public License 
- * along with TinyG  If not, see <http://www.gnu.org/licenses/>.
- *
+/*
+ * system.h - system hardware device configuration values 
+ * Part of TinyG project
+ *
+ * Copyright (c) 2010 - 2012 Alden S. Hart Jr.
+ *
+ * TinyG is free software: you can redistribute it and/or modify it 
+ * under the terms of the GNU General Public License as published by 
+ * the Free Software Foundation, either version 3 of the License, 
+ * or (at your option) any later version.
+ *
+ * TinyG is distributed in the hope that it will be useful, but 
+ * WITHOUT ANY WARRANTY; without even the implied warranty of 
+ * MERCHANTABILITY or FITNESS FOR A PARTICULAR PURPOSE. 
+ * See the GNU General Public License for details.
+ *
+ * You should have received a copy of the GNU General Public License 
+ * along with TinyG  If not, see <http://www.gnu.org/licenses/>.
+ *
  * THE SOFTWARE IS PROVIDED "AS IS", WITHOUT WARRANTY OF ANY KIND,
  * EXPRESS OR IMPLIED, INCLUDING BUT NOT LIMITED TO THE WARRANTIES OF
- * MERCHANTABILITY, FITNESS FOR A PARTICULAR PURPOSE AND NONINFRINGEMENT. 
- * IN NO EVENT SHALL THE AUTHORS OR COPYRIGHT HOLDERS BE LIABLE FOR ANY 
- * CLAIM, DAMAGES OR OTHER LIABILITY, WHETHER IN AN ACTION OF CONTRACT, 
- * TORT OR OTHERWISE, ARISING FROM, OUT OF OR IN CONNECTION WITH THE 
- * SOFTWARE OR THE USE OR OTHER DEALINGS IN THE SOFTWARE.
- */
-/*
- * INTERRUPT USAGE - TinyG uses a lot of them all over the place
- *
- *	HI	Stepper DDA pulse generation		(set in stepper.h)
- *	HI	Stepper load routine SW interrupt	(set in stepper.h)
- *	HI	Dwell timer counter 				(set in stepper.h)
- *  LO	Segment execution SW interrupt		(set in stepper.h) 
- *	MED	GPIO1 switch port					(set in gpio.h)
- *  MED	Serial RX for USB & RS-485			(set in xio_usart.h)
- *  LO	Serial TX for USB & RS-485			(set in xio_usart.h)
- *	LO	Real time clock interrupt			(set in xmega_rtc.h)
- */
-#ifndef system_h
-#define system_h
-
-void sys_init(void);					// master hardware init
-//uint8_t sys_read_signature(uint8_t index);
-
-/* CPU clock */	
-
-#undef F_CPU							// set for delays
-#define F_CPU 32000000UL				// should always precede <avr/delay.h>
-
-
-<<<<<<< HEAD
-/* Motor & switch port assignments */
-
-#ifdef ALT_BOARD   //  Boston Andriod board
-
-// Clock Crystal Config
-#define __CLOCK_INTERNAL_32MHZ TRUE	// use internal oscillator
-
-#define PORT_MOTOR_1		PORTA		
-#define PORT_MOTOR_2 		PORTC
-#define PORT_MOTOR_3		PORTD
-#define PORT_MOTOR_4		PORTE
-
-#define GPIO2_X_MIN_MAX		PORTA		// lines up with ISR vector assignments in gpio.h
-#define GPIO2_Y_MIN_MAX		PORTC
-#define GPIO2_Z_MIN_MAX		PORTD
-#define GPIO2_A_MIN_MAX		PORTE
-
-#define SW_PORT_X 0						
-#define SW_PORT_Y 1
-#define SW_PORT_Z 2
-#define SW_PORT_A 3
-
-// These next four must be changed when the PORT_MOTOR_* definitions change!
-#define PORTCFG_VP0MAP_PORT_MOTOR_1_gc PORTCFG_VP0MAP_PORTA_gc
-#define PORTCFG_VP1MAP_PORT_MOTOR_2_gc PORTCFG_VP1MAP_PORTC_gc
-#define PORTCFG_VP2MAP_PORT_MOTOR_3_gc PORTCFG_VP2MAP_PORTD_gc
-#define PORTCFG_VP3MAP_PORT_MOTOR_4_gc PORTCFG_VP3MAP_PORTE_gc
-
-#else   //  TinyG board
-
-// Clock Crystal Config
-#define __CLOCK_EXTERNAL_16MHZ TRUE		// uses PLL to provide 32 MHz system clock
-
-#define PORT_MOTOR_1		PORTA		// Note: motor and GPIO2 mappings are not the same
-#define PORT_MOTOR_2 		PORTF
-#define PORT_MOTOR_3		PORTE
-#define PORT_MOTOR_4		PORTD
-
-#define GPIO2_X_MIN_MAX		PORTA		// lines up with ISR vector assignments in gpio.h
-#define GPIO2_Y_MIN_MAX		PORTD
-#define GPIO2_Z_MIN_MAX		PORTE
-#define GPIO2_A_MIN_MAX		PORTF
-
-#define SW_PORT_X 0						// port mapping looked at the other way
-#define SW_PORT_Y 3
-#define SW_PORT_Z 2
-#define SW_PORT_A 1
-=======
-/*** Motor, output bit & switch port assignments ***
- *** These are not all the same, and must line up in multiple places in gpio.h ***
- * Sorry if this is confusing - it's a board routing issue
- */
-#define PORT_MOTOR_1	PORTA			// motors mapped to ports
-#define PORT_MOTOR_2 	PORTF
-#define PORT_MOTOR_3	PORTE
-#define PORT_MOTOR_4	PORTD
-
-#define SWITCH_X 		MOTOR_1			// Switch axes mapped to motor numbers
-#define SWITCH_Y 		MOTOR_4
-#define SWITCH_Z 		MOTOR_3
-#define SWITCH_A 		MOTOR_2
-
-#define PORT_OUT_X		PORTA			// v7 mapping - Output bits mapped to ports
-#define PORT_OUT_Y 		PORTF
-#define PORT_OUT_Z		PORTD
-#define PORT_OUT_A		PORTE
-
-#define OUTPUT_X		MOTOR_1			// v7 mapping - Output bits mapped to ports
-#define OUTPUT_Y 		MOTOR_2
-#define OUTPUT_Z		MOTOR_4
-#define OUTPUT_A		MOTOR_3
-/*
-#define OUTPUT_X		MOTOR_1			// v6 mapping - output bits mapped to ports
-#define OUTPUT_Y 		MOTOR_2
-#define OUTPUT_Z		MOTOR_3
-#define OUTPUT_A		MOTOR_4
-*/
->>>>>>> ff7f3978
-
-// These next four must be changed when the PORT_MOTOR_* definitions change!
-#define PORTCFG_VP0MAP_PORT_MOTOR_1_gc PORTCFG_VP0MAP_PORTA_gc
-#define PORTCFG_VP1MAP_PORT_MOTOR_2_gc PORTCFG_VP1MAP_PORTF_gc
-#define PORTCFG_VP2MAP_PORT_MOTOR_3_gc PORTCFG_VP2MAP_PORTE_gc
-#define PORTCFG_VP3MAP_PORT_MOTOR_4_gc PORTCFG_VP3MAP_PORTD_gc
-
-
-#endif
-
-
-#define PORT_MOTOR_1_VPORT	VPORT0
-#define PORT_MOTOR_2_VPORT	VPORT1
-#define PORT_MOTOR_3_VPORT	VPORT2
-#define PORT_MOTOR_4_VPORT	VPORT3
-
-/*
- * Port setup - Stepper / Switch Ports:
- *	b0	(out) step			(SET is step,  CLR is rest)
- *	b1	(out) direction		(CLR = Clockwise)
- *	b2	(out) motor enable 	(CLR = Enabled)
- *	b3	(out) microstep 0 
- *	b4	(out) microstep 1
- *	b5	(out) output bit for GPIO port1
- *	b6	(in) min limit switch on GPIO 2 (note: motor controls and GPIO2 port mappings are not the same)
- *	b7	(in) max limit switch on GPIO 2 (note: motor controls and GPIO2 port mappings are not the same)
- */
-#define MOTOR_PORT_DIR_gm 0x3F	// dir settings: lower 6 out, upper 2 in
-
-enum cfgPortBits {			// motor control port bit positions
-	STEP_BIT_bp = 0,		// bit 0
-	DIRECTION_BIT_bp,		// bit 1
-	MOTOR_ENABLE_BIT_bp,	// bit 2
-	MICROSTEP_BIT_0_bp,		// bit 3
-	MICROSTEP_BIT_1_bp,		// bit 4
-	GPIO1_OUT_BIT_bp,		// bit 5 (4 gpio1 output bits; 1 from each axis)
-	SW_MIN_BIT_bp,			// bit 6 (4 input bits for homing/limit switches)
-	SW_MAX_BIT_bp			// bit 7 (4 input bits for homing/limit switches)
-};
-
-#define STEP_BIT_bm			(1<<STEP_BIT_bp)
-#define DIRECTION_BIT_bm	(1<<DIRECTION_BIT_bp)
-#define MOTOR_ENABLE_BIT_bm (1<<MOTOR_ENABLE_BIT_bp)
-#define MICROSTEP_BIT_0_bm	(1<<MICROSTEP_BIT_0_bp)
-#define MICROSTEP_BIT_1_bm	(1<<MICROSTEP_BIT_1_bp)
-#define GPIO1_OUT_BIT_bm	(1<<GPIO1_OUT_BIT_bp)	// spindle and coolant output bits
-#define SW_MIN_BIT_bm		(1<<SW_MIN_BIT_bp)		// minimum switch inputs
-#define SW_MAX_BIT_bm		(1<<SW_MAX_BIT_bp)		// maximum switch inputs
-
-/* Bit assignments for GPIO1_OUTs for spindle, PWM and coolant */
-
-#define SPINDLE_BIT			0x08		// spindle on/off
-#define SPINDLE_DIR			0x04		// spindle direction, 1=CW, 0=CCW
-#define SPINDLE_PWM			0x02		// spindle PWMs output bit
-#define MIST_COOLANT_BIT	0x01		// coolant on/off - these are the same due to limited ports
-#define FLOOD_COOLANT_BIT	0x01		// coolant on/off
-
-#define SPINDLE_LED			0
-#define SPINDLE_DIR_LED		1
-#define SPINDLE_PWM_LED		2
-#define COOLANT_LED			3
-
-#define INDICATOR_LED		SPINDLE_DIR_LED	// can use the spindle direction as an indicator LED
-
-/* Timer assignments - see specific modules for details) */
-
-#define TIMER_DDA			TCC0		// DDA timer 	(see stepper.h)
-#define TIMER_DWELL	 		TCD0		// Dwell timer	(see stepper.h)
-#define TIMER_LOAD			TCE0		// Loader timer	(see stepper.h)
-#define TIMER_EXEC			TCF0		// Exec timer	(see stepper.h)
-#define TIMER_5				TCC1		// unallocated timer
-#define TIMER_PWM1			TCD1		// PWM timer #1 (see pwm.c)
-#define TIMER_PWM2			TCE1		// PWM timer #2	(see pwm.c)
-
-
-/**** Device singleton - global structure to allow iteration through similar devices ****/
-// Ports are shared between steppers and GPIO so we need a global struct
-
-struct deviceSingleton {
-	PORT_t *port[MOTORS];	// motor control ports
-};
-struct deviceSingleton device;
-
-#endif
+ * MERCHANTABILITY, FITNESS FOR A PARTICULAR PURPOSE AND NONINFRINGEMENT. 
+ * IN NO EVENT SHALL THE AUTHORS OR COPYRIGHT HOLDERS BE LIABLE FOR ANY 
+ * CLAIM, DAMAGES OR OTHER LIABILITY, WHETHER IN AN ACTION OF CONTRACT, 
+ * TORT OR OTHERWISE, ARISING FROM, OUT OF OR IN CONNECTION WITH THE 
+ * SOFTWARE OR THE USE OR OTHER DEALINGS IN THE SOFTWARE.
+ */
+/*
+ * INTERRUPT USAGE - TinyG uses a lot of them all over the place
+ *
+ *	HI	Stepper DDA pulse generation		(set in stepper.h)
+ *	HI	Stepper load routine SW interrupt	(set in stepper.h)
+ *	HI	Dwell timer counter 				(set in stepper.h)
+ *  LO	Segment execution SW interrupt		(set in stepper.h) 
+ *	MED	GPIO1 switch port					(set in gpio.h)
+ *  MED	Serial RX for USB & RS-485			(set in xio_usart.h)
+ *  LO	Serial TX for USB & RS-485			(set in xio_usart.h)
+ *	LO	Real time clock interrupt			(set in xmega_rtc.h)
+ */
+#ifndef system_h
+#define system_h
+
+void sys_init(void);					// master hardware init
+//uint8_t sys_read_signature(uint8_t index);
+
+/* CPU clock */	
+
+#undef F_CPU							// set for delays
+#define F_CPU 32000000UL				// should always precede <avr/delay.h>
+
+
+/*** Motor, output bit & switch port assignments ***
+ *** These are not all the same, and must line up in multiple places in gpio.h ***
+ * Sorry if this is confusing - it's a board routing issue
+ */
+
+#ifdef ALT_BOARD   //  Boston Andriod board
+
+// Clock Crystal Config
+#define __CLOCK_INTERNAL_32MHZ TRUE	// use internal oscillator
+
+#define PORT_MOTOR_1		PORTA		
+#define PORT_MOTOR_2 		PORTC
+#define PORT_MOTOR_3		PORTD
+#define PORT_MOTOR_4		PORTE
+
+#define GPIO2_X_MIN_MAX		PORTA		// lines up with ISR vector assignments in gpio.h                 FIXME!!!!!!!!!!!!!!!!!
+#define GPIO2_Y_MIN_MAX		PORTC
+#define GPIO2_Z_MIN_MAX		PORTD
+#define GPIO2_A_MIN_MAX		PORTE
+
+#define SW_PORT_X 0						
+#define SW_PORT_Y 1
+#define SW_PORT_Z 2
+#define SW_PORT_A 3
+
+// These next four must be changed when the PORT_MOTOR_* definitions change!
+#define PORTCFG_VP0MAP_PORT_MOTOR_1_gc PORTCFG_VP0MAP_PORTA_gc
+#define PORTCFG_VP1MAP_PORT_MOTOR_2_gc PORTCFG_VP1MAP_PORTC_gc
+#define PORTCFG_VP2MAP_PORT_MOTOR_3_gc PORTCFG_VP2MAP_PORTD_gc
+#define PORTCFG_VP3MAP_PORT_MOTOR_4_gc PORTCFG_VP3MAP_PORTE_gc
+
+#else   //  TinyG board
+
+// Clock Crystal Config
+#define __CLOCK_EXTERNAL_16MHZ TRUE		// uses PLL to provide 32 MHz system clock
+
+#define PORT_MOTOR_1	PORTA			// motors mapped to ports
+#define PORT_MOTOR_2 	PORTF
+#define PORT_MOTOR_3	PORTE
+#define PORT_MOTOR_4	PORTD
+
+//#define GPIO2_X_MIN_MAX		PORTA		// lines up with ISR vector assignments in gpio.h
+//#define GPIO2_Y_MIN_MAX		PORTD
+//#define GPIO2_Z_MIN_MAX		PORTE
+//#define GPIO2_A_MIN_MAX		PORTF
+//#define SW_PORT_X 0						// port mapping looked at the other way
+//#define SW_PORT_Y 3
+//#define SW_PORT_Z 2
+//#define SW_PORT_A 1
+
+#define SWITCH_X 		MOTOR_1			// Switch axes mapped to motor numbers
+#define SWITCH_Y 		MOTOR_4
+#define SWITCH_Z 		MOTOR_3
+#define SWITCH_A 		MOTOR_2
+
+#define PORT_OUT_X		PORTA			// v7 mapping - Output bits mapped to ports
+#define PORT_OUT_Y 		PORTF
+#define PORT_OUT_Z		PORTD
+#define PORT_OUT_A		PORTE
+
+#define OUTPUT_X		MOTOR_1			// v7 mapping - Output bits mapped to ports
+#define OUTPUT_Y 		MOTOR_2
+#define OUTPUT_Z		MOTOR_4
+#define OUTPUT_A		MOTOR_3
+/*
+#define OUTPUT_X		MOTOR_1			// v6 mapping - output bits mapped to ports
+#define OUTPUT_Y 		MOTOR_2
+#define OUTPUT_Z		MOTOR_3
+#define OUTPUT_A		MOTOR_4
+*/
+
+// These next four must be changed when the PORT_MOTOR_* definitions change!
+#define PORTCFG_VP0MAP_PORT_MOTOR_1_gc PORTCFG_VP0MAP_PORTA_gc
+#define PORTCFG_VP1MAP_PORT_MOTOR_2_gc PORTCFG_VP1MAP_PORTF_gc
+#define PORTCFG_VP2MAP_PORT_MOTOR_3_gc PORTCFG_VP2MAP_PORTE_gc
+#define PORTCFG_VP3MAP_PORT_MOTOR_4_gc PORTCFG_VP3MAP_PORTD_gc
+
+
+#endif
+
+
+#define PORT_MOTOR_1_VPORT	VPORT0
+#define PORT_MOTOR_2_VPORT	VPORT1
+#define PORT_MOTOR_3_VPORT	VPORT2
+#define PORT_MOTOR_4_VPORT	VPORT3
+
+/*
+ * Port setup - Stepper / Switch Ports:
+ *	b0	(out) step			(SET is step,  CLR is rest)
+ *	b1	(out) direction		(CLR = Clockwise)
+ *	b2	(out) motor enable 	(CLR = Enabled)
+ *	b3	(out) microstep 0 
+ *	b4	(out) microstep 1
+ *	b5	(out) output bit for GPIO port1
+ *	b6	(in) min limit switch on GPIO 2 (note: motor controls and GPIO2 port mappings are not the same)
+ *	b7	(in) max limit switch on GPIO 2 (note: motor controls and GPIO2 port mappings are not the same)
+ */
+#define MOTOR_PORT_DIR_gm 0x3F	// dir settings: lower 6 out, upper 2 in
+
+enum cfgPortBits {			// motor control port bit positions
+	STEP_BIT_bp = 0,		// bit 0
+	DIRECTION_BIT_bp,		// bit 1
+	MOTOR_ENABLE_BIT_bp,	// bit 2
+	MICROSTEP_BIT_0_bp,		// bit 3
+	MICROSTEP_BIT_1_bp,		// bit 4
+	GPIO1_OUT_BIT_bp,		// bit 5 (4 gpio1 output bits; 1 from each axis)
+	SW_MIN_BIT_bp,			// bit 6 (4 input bits for homing/limit switches)
+	SW_MAX_BIT_bp			// bit 7 (4 input bits for homing/limit switches)
+};
+
+#define STEP_BIT_bm			(1<<STEP_BIT_bp)
+#define DIRECTION_BIT_bm	(1<<DIRECTION_BIT_bp)
+#define MOTOR_ENABLE_BIT_bm (1<<MOTOR_ENABLE_BIT_bp)
+#define MICROSTEP_BIT_0_bm	(1<<MICROSTEP_BIT_0_bp)
+#define MICROSTEP_BIT_1_bm	(1<<MICROSTEP_BIT_1_bp)
+#define GPIO1_OUT_BIT_bm	(1<<GPIO1_OUT_BIT_bp)	// spindle and coolant output bits
+#define SW_MIN_BIT_bm		(1<<SW_MIN_BIT_bp)		// minimum switch inputs
+#define SW_MAX_BIT_bm		(1<<SW_MAX_BIT_bp)		// maximum switch inputs
+
+/* Bit assignments for GPIO1_OUTs for spindle, PWM and coolant */
+
+#define SPINDLE_BIT			0x08		// spindle on/off
+#define SPINDLE_DIR			0x04		// spindle direction, 1=CW, 0=CCW
+#define SPINDLE_PWM			0x02		// spindle PWMs output bit
+#define MIST_COOLANT_BIT	0x01		// coolant on/off - these are the same due to limited ports
+#define FLOOD_COOLANT_BIT	0x01		// coolant on/off
+
+#define SPINDLE_LED			0
+#define SPINDLE_DIR_LED		1
+#define SPINDLE_PWM_LED		2
+#define COOLANT_LED			3
+
+#define INDICATOR_LED		SPINDLE_DIR_LED	// can use the spindle direction as an indicator LED
+
+/* Timer assignments - see specific modules for details) */
+
+#define TIMER_DDA			TCC0		// DDA timer 	(see stepper.h)
+#define TIMER_DWELL	 		TCD0		// Dwell timer	(see stepper.h)
+#define TIMER_LOAD			TCE0		// Loader timer	(see stepper.h)
+#define TIMER_EXEC			TCF0		// Exec timer	(see stepper.h)
+#define TIMER_5				TCC1		// unallocated timer
+#define TIMER_PWM1			TCD1		// PWM timer #1 (see pwm.c)
+#define TIMER_PWM2			TCE1		// PWM timer #2	(see pwm.c)
+
+
+/**** Device singleton - global structure to allow iteration through similar devices ****/
+// Ports are shared between steppers and GPIO so we need a global struct
+
+struct deviceSingleton {
+	PORT_t *port[MOTORS];	// motor control ports
+};
+struct deviceSingleton device;
+
+#endif